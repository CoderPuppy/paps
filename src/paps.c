/* Pango
 * paps.c: A postscript printing program using pango.
 *
 * Copyright (C) 2002, 2005 Dov Grobgeld <dov.grobgeld@gmail.com>
 *
 * This library is free software; you can redistribute it and/or
 * modify it under the terms of the GNU Library General Public
 * License as published by the Free Software Foundation; either
 * version 2 of the License, or (at your option) any later version.
 *
 * This library is distributed in the hope that it will be useful,
 * but WITHOUT ANY WARRANTY; without even the implied warranty of
 * MERCHANTABILITY or FITNESS FOR A PARTICULAR PURPOSE.  See the GNU
 * Library General Public License for more details.
 *
 * You should have received a copy of the GNU Library General Public
 * License along with this library; if not, write to the
 * Free Software Foundation, Inc., 59 Temple Place - Suite 330,
 * Boston, MA 02111-1307, USA.
 *
 */

#include <pango/pango.h>
#include <pango/pangoft2.h>
#include <pango/pangocairo.h>
#include <cairo/cairo.h>
#include <cairo/cairo-ps.h>
#include <cairo/cairo-pdf.h>
#include <cairo/cairo-svg.h>
#include <errno.h>
#include <langinfo.h>
#include <stdlib.h>
#include <stdio.h>
#include <string.h>
#include <time.h>
#include <locale.h>
#include <libgen.h>
#include <config.h>

#define _XOPEN_SOURCE /* for wcwidth */
#include <wchar.h>
int wcwidth(wchar_t c);

#if ENABLE_NLS
#include <libintl.h>

#define	_(str)		gettext(str)
#ifdef gettext_noop
#define N_(str)		gettext_noop(str)
#else
#define N_(str)		(str)
#endif

#else	/* NLS is disabled */
#define _(str)		(str)
#define N_(str)		(str)
#endif

#define BUFSIZE 1024
#define DEFAULT_FONT_FAMILY     "Monospace"
#define DEFAULT_FONT_SIZE       "12"
#define HEADER_FONT_FAMILY      "Monospace Bold"
#define HEADER_FONT_SCALE       "12"
#define MAKE_FONT_NAME(f,s)     f " " s

/*
 * Cairo sets limit on the comment line for cairo_ps_surface_dsc_comment() to
 * 255 characters, including the initial percent characters.
 */
#define	CAIRO_COMMENT_MAX       255

#define	MARGIN_LEFT     36
#define	MARGIN_RIGHT    36
#define	MARGIN_TOP      36
#define	MARGIN_BOTTOM   36


typedef enum {
    PAPER_TYPE_A4 = 0,
    PAPER_TYPE_US_LETTER = 1,
    PAPER_TYPE_US_LEGAL = 2,
    PAPER_TYPE_A3 = 3
} paper_type_t ;

typedef enum {
    FORMAT_POSTSCRIPT = 0,
    FORMAT_PDF = 1,
    FORMAT_SVG = 2
} output_format_t ;

typedef struct  {
    double width;
    double height;
} paper_size_t;

static const paper_size_t paper_sizes[] = {
    { 595.28, 841.89}, /* A4 */
    { 612, 792},       /* US letter */
    { 612, 1008},      /* US legal */
    { 842, 1190}       /* A3 */
};

typedef struct {
  int column_width;
  int column_height;
  int num_columns;
  int gutter_width;  /* These are all in postscript points=1/72 inch... */
  int top_margin;  
  int bottom_margin;
  int left_margin;
  int right_margin;
  double page_width;
  double page_height;
  int header_ypos;
  int header_sep;
  int header_height;
  int footer_height;
  gdouble scale_x;
  gdouble scale_y;
  gboolean do_draw_header;
  gboolean do_draw_footer;
  gboolean do_duplex;
  gboolean do_tumble;
  gboolean do_landscape;
  gboolean do_justify;
  gboolean do_show_hyphens;
  gboolean do_separation_line;
  gboolean do_draw_contour;
  gboolean do_show_wrap;
  gboolean do_use_markup;
  gboolean do_stretch_chars;
  PangoDirection pango_dir;
  const gchar *title;
  const gchar *header_font_desc;
  gdouble lpi;
  gdouble cpi;
} page_layout_t;

typedef struct {
  PangoLayoutLine *pango_line;
  PangoRectangle logical_rect;
  PangoRectangle ink_rect;
  int formfeed;
  gboolean wrapped;   // Whether the paragraph was character wrapped
} LineLink;

typedef struct _Paragraph Paragraph;

/* Structure representing a paragraph
 */
struct _Paragraph {
  const char *text;
  int length;
  int height;   /* Height, in pixels */
  int formfeed;
  gboolean wrapped; 
  gboolean clipped;   // Whether the line was clipped. Used for CPI.
  PangoLayout *layout;
};

/* Information passed in user data when drawing outlines */
static GList *split_paragraphs_into_lines  (page_layout_t   *page_layout,
                                            GList           *paragraphs);
static char  *read_file                    (FILE            *file,
                                            gchar           *encoding);
static GList *split_text_into_paragraphs   (cairo_t *cr,
                                            PangoContext    *pango_context,
                                            page_layout_t   *page_layout,
                                            int              paint_width,
                                            const char      *text);
static int    output_pages                 (cairo_surface_t * surface,
                                            cairo_t         *cr,
                                            GList           *pango_lines,
                                            page_layout_t   *page_layout,
                                            gboolean         need_header,
                                            gboolean         need_footer,
                                            PangoContext    *pango_context);
static void   eject_column                 (cairo_t         *cr,
                                            double          title_height,
                                            page_layout_t   *page_layout,
                                            int              column_idx);
static void   eject_page                   (cairo_t         *cr);
static void   start_page                   (cairo_surface_t *surface,
                                            cairo_t         *cr, 
                                            page_layout_t   *page_layout);
static void   draw_line_to_page            (cairo_t         *cr,
                                            int              column_idx,
                                            int              column_pos,
                                            page_layout_t   *page_layout,
                                            PangoLayoutLine *line,
                                            gboolean         draw_wrap_character,
                                            gboolean         draw_afterwrap_character);
static int    draw_page_header_line_to_page(cairo_t         *cr,
                                            gboolean         is_footer,
                                            page_layout_t   *page_layout,
                                            PangoContext    *ctx,
                                            int              page,
                                            int              num_pages);
static void   postscript_dsc_comments      (cairo_surface_t *surface,
                                            page_layout_t   *page_layout);

FILE *output_fh;
static paper_type_t paper_type = PAPER_TYPE_A4;
static gboolean output_format_set = FALSE;
static output_format_t output_format = FORMAT_POSTSCRIPT;
static PangoGravity gravity = PANGO_GRAVITY_AUTO;
static PangoGravityHint gravity_hint = PANGO_GRAVITY_HINT_NATURAL;
static PangoWrapMode opt_wrap = PANGO_WRAP_WORD_CHAR;
static cairo_font_face_t *paps_glyph_face = NULL; /* Special face for paps characters, e.g. newline */
static double glyph_font_size = -1;

/* Render function for paps glyphs */
static cairo_status_t
paps_render_glyph(cairo_scaled_font_t *scaled_font G_GNUC_UNUSED,
                  unsigned long glyph,
                  cairo_t *cr,
                  cairo_text_extents_t *extents)
{
  char ch = (unsigned char)glyph;

  if (ch == 'R' || ch == 'L')
  {
    // A newline sign that I created with MetaPost
    cairo_save(cr);
    cairo_scale(cr,0.005,-0.005); // TBD - figure out the scaling.
    if (ch == 'L')
    {
      cairo_scale(cr,-1,1);
      // cairo_translate(cr,-120,0);  // Keep glyph protruding to the right.
    }
    cairo_translate(cr, 20,-50);
    cairo_move_to(cr, 0, 175);
    cairo_curve_to(cr, 25.69278, 175, 53.912, 177.59557, 71.25053, 158.75053);
    cairo_curve_to(cr, 103.52599, 123.67075, 64.54437, 77.19373, 34.99985, 34.99985);
    cairo_set_line_width(cr, 25);
    cairo_stroke(cr);

    cairo_move_to(cr,0,0);
    cairo_line_to(cr,75,0);
    cairo_line_to(cr,0,75);
    cairo_close_path(cr);
    cairo_fill(cr);
    cairo_restore(cr);
  }
	else if (ch == 'r' || ch == 'l')
  {
    // A newline sign that I created with MetaPost
    cairo_save(cr);
    if (ch == 'l')
    {
      cairo_scale(cr,-1,1);
      // cairo_translate(cr,-120,0);  // Keep glyph protruding to the right.
    }
		cairo_translate(cr,-0.3,-0.6);
    cairo_scale(cr,-0.005,-0.005); // TBD - figure out the scaling.
		cairo_rotate(cr,-0.7);
    cairo_translate(cr, 20,-50);
    cairo_move_to(cr, 0, 175);
    cairo_curve_to(cr, 25.69278, 175, 53.912, 177.59557, 71.25053, 158.75053);
    cairo_curve_to(cr, 103.52599, 123.67075, 64.54437, 77.19373, 34.99985, 34.99985);
    cairo_set_line_width(cr, 25);
    cairo_stroke(cr);

    cairo_move_to(cr,0,0);
    cairo_line_to(cr,75,0);
    cairo_line_to(cr,0,75);
    cairo_close_path(cr);
    cairo_fill(cr);
    cairo_restore(cr);
  }
  return CAIRO_STATUS_SUCCESS;
}

static gboolean
_paps_arg_paper_cb(const char *option_name,
                   const char *value,
                   gpointer    data)
{
  gboolean retval = TRUE;
  
  if (value && *value)
    {
      if (g_ascii_strcasecmp(value, "legal") == 0)
        paper_type = PAPER_TYPE_US_LEGAL;
      else if (g_ascii_strcasecmp(value, "letter") == 0)
        paper_type = PAPER_TYPE_US_LETTER;
      else if (g_ascii_strcasecmp(value, "a4") == 0)
        paper_type = PAPER_TYPE_A4;
      else if (g_ascii_strcasecmp(value, "a3") == 0)
        paper_type = PAPER_TYPE_A3;
      else {
        retval = FALSE;
        fprintf(stderr, _("Unknown page size name: %s.\n"), value);
      }
    }
  else
    {
      fprintf(stderr, _("You must specify page size.\n"));
      retval = FALSE;
    }
  
  return retval;
}

static gboolean
parse_int (const char *word,
	   int        *out)
{
  char *end;
  long val;
  int i;

  if (word == NULL)
    return FALSE;

  val = strtol (word, &end, 10);
  i = val;

  if (end != word && *end == '\0' && val >= 0 && val == i)
    {
      if (out)
        *out = i;

      return TRUE;
    }

  return FALSE;
}

// A local copy of the deprecated pango_parse_enum.
gboolean
copy_pango_parse_enum (GType       type,
		   const char *str,
 		   int        *value,
		   gboolean    warn,
		   char      **possible_values)
{
  GEnumClass *class = NULL;
  gboolean ret = TRUE;
  GEnumValue *v = NULL;

  class = g_type_class_ref (type);

  if (G_LIKELY (str))
    v = g_enum_get_value_by_nick (class, str);

  if (v)
    {
      if (G_LIKELY (value))
	*value = v->value;
    }
  else if (!parse_int (str, value))
    {
      ret = FALSE;
      if (G_LIKELY (warn || possible_values))
	{
	  int i;
	  GString *s = g_string_new (NULL);

	  for (i = 0, v = g_enum_get_value (class, i); v;
	       i++  , v = g_enum_get_value (class, i))
	    {
	      if (i)
		g_string_append_c (s, '/');
	      g_string_append (s, v->value_nick);
	    }

	  if (warn)
	    g_warning ("%s must be one of %s",
		       G_ENUM_CLASS_TYPE_NAME(class),
		       s->str);

	  if (possible_values)
	    *possible_values = s->str;

	  g_string_free (s, possible_values ? FALSE : TRUE);
	}
    }

  g_type_class_unref (class);

  return ret;
}

static gboolean
parse_enum (GType       type,
            int        *value,
            const char *name,
            const char *arg,
            gpointer    data G_GNUC_UNUSED,
            GError **error)
{
  char *possible_values = NULL;
  gboolean ret;

  ret = copy_pango_parse_enum (type,
                               arg,
                               value,
                               FALSE,
                               &possible_values);

  if (!ret && error)
    {
      g_set_error(error,
                  G_OPTION_ERROR,
                  G_OPTION_ERROR_BAD_VALUE,
                  _("Argument for %1$s must be one of %2$s"),
                  name,
                  possible_values);
    }

  g_free (possible_values);

  return ret;
}

static gboolean
parse_wrap (const char *name,
            const char *arg,
            gpointer    data,
            GError    **error)
{
  return (parse_enum (PANGO_TYPE_WRAP_MODE, (int*)(void*)&opt_wrap,
                      name, arg, data, error));
}

static gboolean
parse_gravity_hint (const char *name,
                    const char *arg,
                    gpointer    data,
                    GError    **error)
{
  return (parse_enum (PANGO_TYPE_GRAVITY_HINT, (int*)(void*)&gravity_hint,
                      name, arg, data, error));
}

static gboolean
parse_gravity (const char *name,
               const char *arg,
               gpointer    data,
               GError    **error)
{
  return (parse_enum (PANGO_TYPE_GRAVITY, (int*)(void*)&gravity,
                      name, arg, data, error));
}


static gboolean
_paps_arg_format_cb(const char *option_name,
                    const char *value,
                    gpointer    data)
{
  gboolean retval = TRUE;
  
  if (value && *value)
    {
      output_format_set = TRUE;
      if (g_ascii_strcasecmp(value, "pdf") == 0)
        output_format = FORMAT_PDF;
      else if (g_ascii_strcasecmp(value, "ps") == 0
               || g_ascii_strcasecmp(value, "postscript") == 0)
        output_format = FORMAT_POSTSCRIPT;
      else if (g_ascii_strcasecmp(value, "svg") == 0)
        output_format = FORMAT_SVG;
      else {
        retval = FALSE;
        fprintf(stderr, _("Unknown output format: %s.\n"), value);
      }
    }
  else
    {
      fprintf(stderr, _("You must specify a output format.\n"));
      retval = FALSE;
    }
  
  return retval;
}

static gboolean
_paps_arg_lpi_cb(const gchar *option_name,
                 const gchar *value,
                 gpointer     data)
{
  gboolean retval = TRUE;
  gchar *p = NULL;
  page_layout_t *page_layout = (page_layout_t*)data;

  if (value && *value)
    {
      errno = 0;
      page_layout->lpi = g_strtod(value, &p);
      if ((p && *p) || errno == ERANGE)
        {
          fprintf(stderr, _("Given LPI value was invalid.\n"));
          retval = FALSE;
        }
    }
  else
    {
      fprintf(stderr, _("You must specify the amount of lines per inch.\n"));
      retval = FALSE;
    }

  return retval;
}

static gboolean
_paps_arg_cpi_cb(const gchar *option_name,
                 const gchar *value,
                 gpointer     data)
{
  gboolean retval = TRUE;
  gchar *p = NULL;
  page_layout_t *page_layout = (page_layout_t*)data;
  
  if (value && *value)
    {
      errno = 0;
      page_layout->cpi = g_strtod(value, &p);
      if ((p && *p) || errno == ERANGE)
        {
          fprintf(stderr, _("Given CPI value was invalid.\n"));
          retval = FALSE;
        }
    }
  else
    {
      fprintf(stderr, _("You must specify the amount of characters per inch.\n"));
      retval = FALSE;
    }

  return retval;
}


/*
 * Return codeset name of the environment's locale. Use UTF8 by default
 */
static char*
get_encoding()
{
  static char *encoding = NULL;

  if (encoding == NULL)
    encoding = nl_langinfo(CODESET);

  return encoding;
}

static cairo_status_t paps_cairo_write_func(void *closure G_GNUC_UNUSED,
                                            const unsigned char *data,
                                            unsigned int length)
{
  fwrite(data,length,1,output_fh);
  return CAIRO_STATUS_SUCCESS;
}

int main(int argc, char *argv[])
{
  gboolean do_landscape = FALSE, do_rtl = FALSE, do_justify = FALSE, do_show_hyphens=FALSE, do_draw_header = FALSE, do_draw_footer=FALSE;
  gboolean do_stretch_chars = FALSE;
  gboolean do_use_markup = FALSE;
  gboolean do_show_wrap = FALSE; /* Whether to show wrap characters */
  int num_columns = 1;
  int top_margin = MARGIN_TOP, bottom_margin = MARGIN_BOTTOM,
      right_margin = MARGIN_RIGHT, left_margin = MARGIN_LEFT;

  gboolean do_fatal_warnings = FALSE;
  const gchar *font = MAKE_FONT_NAME (DEFAULT_FONT_FAMILY, DEFAULT_FONT_SIZE);
  gchar *encoding = NULL;
  gchar *output = NULL;
  gchar *htitle = NULL;
  page_layout_t page_layout;
  GOptionContext *ctxt = g_option_context_new("[text file]");
  GOptionEntry entries[] = {
    {"landscape", 0, 0, G_OPTION_ARG_NONE, &do_landscape,
     N_("Landscape output. (Default: portrait)"), NULL},
    {"columns", 0, 0, G_OPTION_ARG_INT, &num_columns,
     N_("Number of columns output. (Default: 1)"), "NUM"},
    {"font", 0, 0, G_OPTION_ARG_STRING, &font,
     N_("Set font. (Default: Monospace 12)"), "DESC"},
    {"output", 'o', 0, G_OPTION_ARG_STRING, &output,
     N_("Output file. (Default: stdout)"), "DESC"},
    {"rtl", 0, 0, G_OPTION_ARG_NONE, &do_rtl,
     N_("Do right-to-left text layout."), NULL},
    {"justify", 0, 0, G_OPTION_ARG_NONE, &do_justify,
     N_("Justify the layout."), NULL},
    {"hyphens", 0, 0, G_OPTION_ARG_NONE, &do_show_hyphens,
     N_("Show hyphens when wrapping."), NULL},
    {"wrap", 0, 0, G_OPTION_ARG_CALLBACK, &parse_wrap,
     N_("Text wrapping mode [word, char, word-char]. (Default: word-char)"), "WRAP"},
    {"show-wrap", 0, 0, G_OPTION_ARG_NONE, &do_show_wrap,
     N_("Show characters for wrapping."), NULL},
    {"paper", 0, 0, G_OPTION_ARG_CALLBACK, _paps_arg_paper_cb,
     N_("Set paper size [legal, letter, a3, a4]. (Default: a4)"), "PAPER"},
    {"gravity", 0, 0, G_OPTION_ARG_CALLBACK, &parse_gravity,
     N_("Base glyph rotation [south, west, north, east, auto]. (Defaut: auto)"), "GRAVITY"},
    {"gravity-hint", 0, 0, G_OPTION_ARG_CALLBACK, &parse_gravity_hint,
     N_("Base glyph orientation [natural, strong, line]. (Default: natural)"), "HINT"},
    {"format", 0, 0, G_OPTION_ARG_CALLBACK, _paps_arg_format_cb,
     N_("Set output format [pdf, svg, ps]. (Default: ps)"), "FORMAT"},
    {"bottom-margin", 0, 0, G_OPTION_ARG_INT, &bottom_margin,
     N_("Set bottom margin in postscript point units (1/72 inch). (Default: 36)"), "NUM"},
    {"top-margin", 0, 0, G_OPTION_ARG_INT, &top_margin,
     N_("Set top margin. (Default: 36)"), "NUM"},
    {"right-margin", 0, 0, G_OPTION_ARG_INT, &right_margin,
     N_("Set right margin. (Default: 36)"), "NUM"},
    {"left-margin", 0, 0, G_OPTION_ARG_INT, &left_margin,
     N_("Set left margin. (Default: 36)"), "NUM"},
    {"header", 0, 0, G_OPTION_ARG_NONE, &do_draw_header,
     N_("Draw page header for each page."), NULL},
    {"footer", 0, 0, G_OPTION_ARG_NONE, &do_draw_footer,
     "Draw page footer for each page.", NULL},
    {"title", 0, 0, G_OPTION_ARG_STRING, &htitle,
     N_("Title string for page header (Default: filename/stdin)."), "TITLE"},
    {"markup", 0, 0, G_OPTION_ARG_NONE, &do_use_markup,
     N_("Interpret input text as pango markup."), NULL},
    {"encoding", 0, 0, G_OPTION_ARG_STRING, &encoding,
     N_("Assume encoding of input text. (Default: UTF-8)"), "ENCODING"},
    {"lpi", 0, 0, G_OPTION_ARG_CALLBACK, _paps_arg_lpi_cb,
     N_("Set the amount of lines per inch."), "REAL"},
    {"cpi", 0, 0, G_OPTION_ARG_CALLBACK, _paps_arg_cpi_cb,
     N_("Set the amount of characters per inch."), "REAL"},
    /*
     * not fixed for cairo backend: disable
     *
    {"stretch-chars", 0, 0, G_OPTION_ARG_NONE, &do_stretch_chars,
     N_("Stretch characters in y-direction to fill lines."), NULL},
     */
    {"g-fatal-warnings", 0, 0, G_OPTION_ARG_NONE, &do_fatal_warnings,
     N_("Make all glib warnings fatal."), "REAL"},

    {NULL}

  };
  GError *error = NULL;
  FILE *IN = NULL;
  GList *paragraphs;
  GList *pango_lines;
  PangoContext *pango_context;
  PangoFontDescription *font_description;
  PangoDirection pango_dir = PANGO_DIRECTION_LTR;
  PangoFontMap *fontmap;
  PangoFontset *fontset;
  PangoFontMetrics *metrics;
  int gutter_width = 40;
  int total_gutter_width;
  double page_width = paper_sizes[0].width;
  double page_height = paper_sizes[0].height;
  int do_tumble = -1;   /* -1 means not initialized */
  int do_duplex = -1;
  const gchar *header_font_desc = MAKE_FONT_NAME (HEADER_FONT_FAMILY, HEADER_FONT_SCALE);
  const gchar *filename_in;
  gchar *text;
  int header_sep = 20;
  int max_width = 0, w;
  GOptionGroup *options;
  cairo_t *cr;
  cairo_surface_t *surface = NULL;
  double surface_page_width = 0, surface_page_height = 0;

  /* Set locale from environment */
  (void) setlocale(LC_ALL, "");

  /* Setup i18n */
  textdomain(GETTEXT_PACKAGE);
  bindtextdomain(GETTEXT_PACKAGE, DATADIR "/locale");
  bind_textdomain_codeset (GETTEXT_PACKAGE, "UTF-8");

  /* Setup the paps glyph face */
  paps_glyph_face = cairo_user_font_face_create();
  cairo_user_font_face_set_render_glyph_func(paps_glyph_face, paps_render_glyph);

  /* Init page_layout_t parameters set by the option parsing */
  page_layout.cpi = page_layout.lpi = 0;

  options = g_option_group_new("main","","",&page_layout, NULL);
  g_option_group_add_entries(options, entries);
  g_option_group_set_translation_domain(options, GETTEXT_PACKAGE);
  g_option_context_set_main_group(ctxt, options);
#if 0
  g_option_context_add_main_entries(ctxt, entries, NULL);
#endif
  
  /* Parse command line */
  if (!g_option_context_parse(ctxt, &argc, &argv, &error))
    {
      fprintf(stderr, _("Command line error: %s\n"), error->message);
      exit(1);
    }
  
  if (do_fatal_warnings)
    g_log_set_always_fatal(G_LOG_LEVEL_MASK);

  if (do_rtl)
    pango_dir = PANGO_DIRECTION_RTL;
  
  if (argc > 1)
    {
      filename_in = argv[1];
      IN = fopen(filename_in, "r");
      if (!IN)
        {
          fprintf(stderr, _("Failed to open %s!\n"), filename_in);
          exit(1);
        }
    }
  else
    {
      filename_in = "stdin";
      IN = stdin;
    }

  // For now always write to stdout
  if (output == NULL)
    output_fh = stdout;
  else
    {
      output_fh = fopen(output,"wb");
      if (!output_fh)
        {
          fprintf(stderr, _("Failed to open %s for writing!\n"), output);
          exit(1);
        }
    }

  /* Page layout */
  page_width = paper_sizes[(int)paper_type].width;
  page_height = paper_sizes[(int)paper_type].height;

  /* Deduce output format from file name if not explicitely set */
  if (!output_format_set && output != NULL)
    {
      if (g_str_has_suffix(output, ".svg") || g_str_has_suffix(output, ".SVG"))
        output_format = FORMAT_SVG;
      else if (g_str_has_suffix(output, ".pdf") || g_str_has_suffix(output, ".PDF"))
        output_format = FORMAT_PDF;
      /* Otherwise keep postscript default */
    }
  
  /* Swap width and height for landscape except for postscript */
  surface_page_width = page_width;
  surface_page_height = page_height;
  if (output_format != FORMAT_POSTSCRIPT && do_landscape)
    {
      surface_page_width = page_height;
      surface_page_height = page_width;
    }
        
  if (output_format == FORMAT_POSTSCRIPT)
    surface = cairo_ps_surface_create_for_stream(&paps_cairo_write_func,
                                                 NULL,
                                                 surface_page_width,
                                                 surface_page_height);
  else if (output_format == FORMAT_PDF)
    surface = cairo_pdf_surface_create_for_stream(&paps_cairo_write_func,
                                                  NULL,
                                                  surface_page_width,
                                                  surface_page_height);
  else 
    surface = cairo_svg_surface_create_for_stream(&paps_cairo_write_func,
                                                  NULL,
                                                  surface_page_width,
                                                  surface_page_height);

  cr = cairo_create(surface);

  pango_context = pango_cairo_create_context(cr);
  pango_cairo_context_set_resolution(pango_context, 72.0); /* Native postscript resolution */
  
  /* Setup pango */
  pango_context_set_base_dir (pango_context, pango_dir);
  pango_context_set_language (pango_context, pango_language_get_default ());
  pango_context_set_base_gravity (pango_context, gravity);
  pango_context_set_gravity_hint (pango_context, gravity_hint);
  
  /* create the font description */
  font_description = pango_font_description_from_string (font);
  if ((pango_font_description_get_set_fields (font_description) & PANGO_FONT_MASK_FAMILY) == 0)
    pango_font_description_set_family (font_description, DEFAULT_FONT_FAMILY);
  if ((pango_font_description_get_set_fields (font_description) & PANGO_FONT_MASK_SIZE) == 0)
    pango_font_description_set_size (font_description, atoi(DEFAULT_FONT_SIZE) * PANGO_SCALE);

  // Keep the font size for the wrap character.
  glyph_font_size = pango_font_description_get_size(font_description) / PANGO_SCALE;
  pango_context_set_font_description (pango_context, font_description);

  if (num_columns <= 0) {
    fprintf(stderr, _("%s: Invalid input: --columns=%d, using default.\n"), g_get_prgname (), num_columns);
    num_columns = 1;
  }

  if (num_columns == 1)
    total_gutter_width = 0;
  else
    total_gutter_width = gutter_width * (num_columns - 1);
  if (do_landscape)
    {
      double tmp;
      tmp = page_width;
      page_width = page_height;
      page_height = tmp;
      if (do_tumble < 0)
        do_tumble = TRUE;
      if (do_duplex < 0)
        do_duplex = TRUE;
    }
  else
    {
      if (do_tumble < 0)
        do_tumble = TRUE;
      if (do_duplex < 0)
        do_duplex = TRUE;
    }
  
  page_layout.page_width = page_width;
  page_layout.page_height = page_height;
  page_layout.num_columns = num_columns;
  page_layout.left_margin = left_margin;
  page_layout.right_margin = right_margin;
  page_layout.gutter_width = gutter_width;
  page_layout.top_margin = top_margin;
  page_layout.bottom_margin = bottom_margin;
  page_layout.header_ypos = page_layout.top_margin;
  page_layout.header_height = 0;
  page_layout.footer_height = 0;
  page_layout.do_show_wrap = do_show_wrap;
  page_layout.scale_x = 1.0L;
  page_layout.scale_y = 1.0L;
  if (do_draw_header)
      page_layout.header_sep = header_sep;
  else
      page_layout.header_sep = 0;
    
  page_layout.column_height = (int)page_height
                            - page_layout.top_margin
                            - page_layout.header_sep
                            - page_layout.bottom_margin;
  page_layout.column_width =  ((int)page_layout.page_width
                            - page_layout.left_margin - page_layout.right_margin
                            - total_gutter_width) / page_layout.num_columns;
  page_layout.do_separation_line = TRUE;
  page_layout.do_landscape = do_landscape;
  page_layout.do_justify = do_justify;
  page_layout.do_show_hyphens = do_show_hyphens;
  page_layout.do_stretch_chars = do_stretch_chars;
  page_layout.do_use_markup = do_use_markup;
  page_layout.do_tumble = do_tumble;
  page_layout.do_duplex = do_duplex;
  page_layout.pango_dir = pango_dir;
  if (htitle)
     page_layout.title = htitle;
  else
     page_layout.title = basename((char *)filename_in);
  page_layout.header_font_desc = header_font_desc;

  /* calculate x-coordinate scale */
  if (page_layout.cpi > 0.0L)
    {
      gint font_size;

      fontmap = pango_ft2_font_map_new ();
      fontset = pango_font_map_load_fontset (fontmap, pango_context, font_description, pango_language_get_default());
      metrics = pango_fontset_get_metrics (fontset);
      max_width = pango_font_metrics_get_approximate_char_width (metrics);
      w = pango_font_metrics_get_approximate_digit_width (metrics);
      if (w > max_width)
          max_width = w;
      page_layout.scale_x = 1 / page_layout.cpi * 72.0 * (gdouble)PANGO_SCALE / (gdouble)max_width;
      pango_font_metrics_unref (metrics);
      g_object_unref (G_OBJECT (fontmap));

      font_size = pango_font_description_get_size (font_description);
      // update the font size to that width
      pango_font_description_set_size (font_description, (int)(font_size * page_layout.scale_x));
      glyph_font_size = font_size * page_layout.scale_x / PANGO_SCALE;
      pango_context_set_font_description (pango_context, font_description);
    }

  page_layout.scale_x = page_layout.scale_y = 1.0;

  if (encoding == NULL)
    encoding = get_encoding();

  text = read_file(IN, encoding);

  if (output_format == FORMAT_POSTSCRIPT)
    postscript_dsc_comments(surface, &page_layout);

  paragraphs = split_text_into_paragraphs(cr,
                                          pango_context,
                                          &page_layout,
                                          page_layout.column_width, 
                                          text);
  pango_lines = split_paragraphs_into_lines(&page_layout, paragraphs);

  cairo_scale(cr, page_layout.scale_x, page_layout.scale_y);

  output_pages(surface, cr, pango_lines, &page_layout, do_draw_header, do_draw_footer, pango_context);

  cairo_destroy (cr);
  cairo_surface_finish (surface);
  cairo_surface_destroy(surface);
  g_option_context_free(ctxt);

  return 0;
}


/* Read an entire file into a string
 */
static char *
read_file (FILE   *file,
           gchar  *encoding)
{
  GString *inbuf;
  char *text;
  char buffer[BUFSIZE];
  GIConv cvh = NULL;
  gsize inc_seq_bytes = 0;


  if (encoding != NULL)
    {
      cvh = g_iconv_open ("UTF-8", encoding);
      if (cvh == (GIConv)-1)
        {
          fprintf(stderr, _("%s: Invalid encoding: %s\n"), g_get_prgname (), encoding);
          exit(1);
        }
    }

  inbuf = g_string_new (NULL);
  while (1)
    {
      char *ib, *ob, obuffer[BUFSIZE * 6], *bp;
      gsize iblen, ibleft, oblen;

      bp = fgets (buffer+inc_seq_bytes, BUFSIZE-inc_seq_bytes-1, file);
      if (inc_seq_bytes)
        inc_seq_bytes = 0;

      if (ferror (file))
        {
          fprintf(stderr, _("%s: Error reading file.\n"), g_get_prgname ());
          g_string_free (inbuf, TRUE);
          exit(1);
        }
      else if (bp == NULL)
        break;

      if (cvh != NULL)
        {
          ib = buffer;
          iblen = strlen (ib);
          ob = bp = obuffer;
          oblen = BUFSIZE * 6 - 1;
          if (g_iconv (cvh, &ib, &iblen, &ob, &oblen) == (gsize)-1)
            {
              /*
               * EINVAL - incomplete sequence at the end of the buffer. Move the
               * incomplete sequence bytes to the beginning of the buffer for
               * the next round of conversion.
               */
              if (errno == EINVAL)
                {
                  inc_seq_bytes = iblen;
                  memmove (buffer, ib, inc_seq_bytes);
                }
              else
                {
                  fprintf (stderr, _("%1$s: Error while converting input from '%2$s' to UTF-8.\n"),
                    g_get_prgname(), encoding);
                  exit(1);
                }
             }
          obuffer[BUFSIZE * 6 - 1 - oblen] = 0;
        }
      g_string_append (inbuf, bp);
    }

  fclose (file);

  /* Add a trailing new line if it is missing */
  if (inbuf->len && inbuf->str[inbuf->len-1] != '\n')
    g_string_append(inbuf, "\n");

  text = inbuf->str;
  g_string_free (inbuf, FALSE);

  if (encoding != NULL && cvh != NULL)
    g_iconv_close(cvh);

  return text;
}


/* Take a UTF8 string and break it into paragraphs on \n characters
 */
static GList *
split_text_into_paragraphs (cairo_t *cr,
                            PangoContext *pango_context,
                            page_layout_t *page_layout,
                            int paint_width,  /* In pixels */
                            const char *text)
{
  const char *p = text;
  char *next;
  gunichar wc;
  GList *result = NULL;
  const char *last_para = text;
  PangoAttrList *attrs = pango_attr_list_new ();
  pango_attr_list_insert(attrs, pango_attr_insert_hyphens_new(page_layout->do_show_hyphens));

  /* If we are using markup we treat the entire text as a single paragraph.
   * I tested it and found that this is much slower than the split and
   * assign method used below. Otherwise we might as well use this single
   * chunk method always.
   */
  if (page_layout->do_use_markup)
    {
      Paragraph *para = g_new (Paragraph, 1);
      para->wrapped = FALSE; /* No wrapped chars for markups */
      para->clipped = FALSE;
      para->text = text;
      para->length = strlen(text);
      para->layout = pango_layout_new (pango_context);
      pango_layout_set_attributes (para->layout, attrs);
      pango_layout_set_markup (para->layout, para->text, para->length);
      pango_layout_set_justify (para->layout, page_layout->do_justify);
      pango_layout_set_alignment (para->layout,
                                  page_layout->pango_dir == PANGO_DIRECTION_LTR
                                      ? PANGO_ALIGN_LEFT : PANGO_ALIGN_RIGHT);
      pango_layout_set_width (para->layout, paint_width * PANGO_SCALE);
      pango_layout_set_wrap (para->layout, opt_wrap);

      para->height = 0;
      
      result = g_list_prepend (result, para);
    }
  else
    {

      while (p != NULL && *p)
        {
          wc = g_utf8_get_char (p);
          next = g_utf8_next_char (p);
          if (wc == (gunichar)-1)
            {
              fprintf (stderr, _("%s: Invalid character in input\n"), g_get_prgname ());
              wc = 0;
            }
          if (!*p || !wc || wc == '\r' || wc == '\n' || wc == '\f')
            {
              Paragraph *para = g_new (Paragraph, 1);
              para->wrapped = FALSE;
              para->clipped = FALSE;
              para->text = last_para;
              para->length = p - last_para;
              /* handle dos line breaks */
              if (wc == '\r' && *next == '\n')
                  next = g_utf8_next_char(next);
              para->layout = pango_layout_new (pango_context);

              pango_layout_set_attributes (para->layout,attrs);


              if (page_layout->cpi > 0.0L)
                {
                  /* figuring out the correct width from the pango_font_metrics_get_approximate_width()
                   * is really hard and pango_layout_set_wrap() doesn't work properly then.
                   * Those are not reliable to render the characters exactly according to the given CPI.
                   * So re-calculate the width to wrap up to be comfortable with CPI.
                   */
                  wchar_t *wtext = NULL, *wnewtext = NULL;
                  gchar *newtext = NULL;
                  gsize len, col, i, wwidth = 0;
                  PangoRectangle ink_rect, logical_rect;

                  wtext = (wchar_t *)g_utf8_to_ucs4 (para->text, para->length, NULL, NULL, NULL);
                  if (wtext == NULL)
                    {
                      fprintf (stderr, _("%s: Unable to convert UTF-8 to UCS-4.\n"), g_get_prgname ());
                    fail:
                      g_free (wtext);
                      g_free (wnewtext);
                      g_free (newtext);
                      exit (1);
                    }
                  len = g_utf8_strlen (para->text, para->length);
                  /* the amount of characters that can be put on the line against CPI */
                  col = (int)(page_layout->column_width / 72.0 * page_layout->cpi);
                  if (len > col)
                    {
                      /* need to wrap them up */
                      wnewtext = g_new (wchar_t, wcslen (wtext) + 1);
                      para->clipped = TRUE;
                      if (wnewtext == NULL)
                        {
                          fprintf (stderr, _("%s: Unable to allocate the memory.\n"), g_get_prgname ());
                          goto fail;
                        }
                      for (i = 0; i < len; i++)
                        {
                          gssize w = wcwidth (wtext[i]);

                          if (w >= 0)
                            wwidth += w;
                          if (wwidth > col)
                            break;
                          wnewtext[i] = wtext[i];
                        }
                      wnewtext[i] = 0L;

                      newtext = g_ucs4_to_utf8 ((const gunichar *)wnewtext, i, NULL, NULL, NULL);
                      if (newtext == NULL)
                        {
                          fprintf (stderr, _("%s: Unable to convert UCS-4 to UTF-8.\n"), g_get_prgname ());
                          goto fail;
                        }
                      pango_layout_set_text (para->layout, newtext, -1);
                      pango_layout_get_extents (para->layout, &ink_rect, &logical_rect);
                      paint_width = logical_rect.width / PANGO_SCALE;
                      g_free (wnewtext);
                      g_free (newtext);

                      para->length = i;
                      next = g_utf8_offset_to_pointer (para->text, para->length);
                      wc = g_utf8_get_char (g_utf8_prev_char (next));
                    }
                  else
                    {
                      pango_layout_set_text (para->layout, para->text, para->length);
                    }

                  g_free (wtext);

                  pango_layout_set_width (para->layout, -1);
                }
              else
                {
                  pango_layout_set_text (para->layout, para->text, para->length);
                  pango_layout_set_width (para->layout, paint_width * PANGO_SCALE);

                  pango_layout_set_wrap (para->layout, opt_wrap);

                  para->wrapped = TRUE;

                  /* Should we support truncation as well? */
                }
                  
              pango_layout_set_justify (para->layout, page_layout->do_justify);
              pango_layout_set_alignment (para->layout,
                                          page_layout->pango_dir == PANGO_DIRECTION_LTR
                                          ? PANGO_ALIGN_LEFT : PANGO_ALIGN_RIGHT);

              para->height = 0;

              last_para = next;
            
              if (wc == '\f')
                para->formfeed = 1;
              else
                para->formfeed = 0;

              result = g_list_prepend (result, para);
            }
          if (!wc) /* incomplete character at end */
            break;
          p = next;
        }
    }

  return g_list_reverse (result);
}



/* Split a list of paragraphs into a list of lines.
 */
GList *
split_paragraphs_into_lines(page_layout_t *page_layout,
                            GList         *paragraphs)
{
  GList *line_list = NULL;
  int max_height = 0;
  /* Read the file */

  /* Now split all the pagraphs into lines */
  GList *par_list;

  par_list = paragraphs;
  while(par_list)
    {
      int para_num_lines, i;
      LineLink *line_link;
      Paragraph *para = par_list->data;

      para_num_lines = pango_layout_get_line_count(para->layout);

      for (i=0; i<para_num_lines; i++)
        {
          PangoRectangle logical_rect, ink_rect;
          
          line_link = g_new(LineLink, 1);
          line_link->formfeed = 0;
          line_link->wrapped = (para->wrapped && i < para_num_lines - 1) || (para->clipped);
          line_link->pango_line = pango_layout_get_line(para->layout, i);
          pango_layout_line_get_extents(line_link->pango_line,
                                        &ink_rect, &logical_rect);
          line_link->logical_rect = logical_rect;
          if (para->formfeed && i == (para_num_lines - 1))
              line_link->formfeed = 1;
          line_link->ink_rect = ink_rect;
          line_list = g_list_prepend(line_list, line_link);
          if (logical_rect.height > max_height)
              max_height = logical_rect.height;
        }

      par_list = par_list->next;
    }
  
  /*
   * not fixed for cairo backend: disable
   *
  if (page_layout->do_stretch_chars && page_layout->lpi > 0.0L)
      page_layout->scale_y = 1.0 / page_layout->lpi * 72.0 * PANGO_SCALE / max_height;
   */

  return g_list_reverse(line_list);
  
}


/*
 * Define PostScript document header information.
 */
void
postscript_dsc_comments(cairo_surface_t *surface, page_layout_t *pl)
{
  char buf[CAIRO_COMMENT_MAX];
  int x, y;

  /*
   * Title
   */
  snprintf(buf, CAIRO_COMMENT_MAX, "%%%%Title: %s", pl->title);
  cairo_ps_surface_dsc_comment (surface, buf);

  /*
   * Orientation
   */
  if (pl->do_landscape)
    {
      cairo_ps_surface_dsc_comment (surface, "%%Orientation: Landscape");
      x = (int)pl->page_height;
      y = (int)pl->page_width;
    }
  else
    {
      cairo_ps_surface_dsc_comment (surface, "%%Orientation: Portrait");
      x = (int)pl->page_width;
      y = (int)pl->page_height;
    }

  /*
   * Redefine BoundingBox to cover the whole paper. Cairo creates the entry
   * based on the text only. This may affect further processing, such as with
   * convert(1).
   */
  snprintf(buf, CAIRO_COMMENT_MAX, "%%%%BoundingBox: 0 0 %d %d", x, y);
  cairo_ps_surface_dsc_comment (surface, buf);

  /*
   * Duplex
   */
  if (pl->do_duplex)
    {
      cairo_ps_surface_dsc_comment(surface, "%%Requirements: duplex");
      cairo_ps_surface_dsc_begin_setup(surface);

      if (pl->do_tumble)
        cairo_ps_surface_dsc_comment(surface, "%%IncludeFeature: *Duplex DuplexTumble");
      else
        cairo_ps_surface_dsc_comment(surface, "%%IncludeFeature: *Duplex DuplexNoTumble");
    }
}


int
output_pages(cairo_surface_t *surface,
             cairo_t       *cr,
             GList         *pango_lines,
             page_layout_t *page_layout,
             gboolean       need_header,
             gboolean       need_footer,
             PangoContext  *pango_context)
{
  int column_idx = 0;
  int column_y_pos = 0;
  int page_idx = 1;
  int pango_column_height = page_layout->column_height * PANGO_SCALE;
  int height = 0;
  LineLink *prev_line_link = NULL;
  int num_pages = -1; // TBD Calculate this in advance!
  int title_height = 0;

  start_page(surface, cr, page_layout);

<<<<<<< HEAD
  if (need_header)
    draw_page_header_line_to_page(cr, FALSE, page_layout, pango_context, page_idx);
  if (need_footer)
    draw_page_header_line_to_page(cr, TRUE, page_layout, pango_context, page_idx);

  gboolean draw_afterwrap_character = FALSE;
=======
  if (need_header) {
      title_height = draw_page_header_line_to_page(cr, FALSE, page_layout, pango_context, page_idx, num_pages);
      column_y_pos = title_height;
  }
>>>>>>> 7376963e
  while(pango_lines)
    {
      LineLink *line_link = pango_lines->data;
      PangoLayoutLine *line = line_link->pango_line;
      gboolean draw_wrap_character = page_layout->do_show_wrap && line_link->wrapped;
      
      /* Check if we need to move to next column */
      if ((column_y_pos + line_link->logical_rect.height
           >= pango_column_height) ||
          (prev_line_link && prev_line_link->formfeed))
        {
          column_idx++;
          column_y_pos = title_height;
          if (column_idx == page_layout->num_columns)
            {
              column_idx = 0;
              eject_page(cr);
              page_idx++;
              start_page(surface, cr, page_layout);

<<<<<<< HEAD
              if (need_header)
                draw_page_header_line_to_page(cr, FALSE, page_layout, pango_context, page_idx);
              if (need_footer)
                draw_page_header_line_to_page(cr, TRUE, page_layout, pango_context, page_idx);
=======
              if (need_header) {
                title_height = draw_page_header_line_to_page(cr, FALSE, page_layout, pango_context, page_idx, num_pages);
                column_y_pos = title_height;
              }
>>>>>>> 7376963e
            }
          else
            {
              eject_column(cr,
                           title_height/PANGO_SCALE,
                           page_layout,
                           column_idx
                           );
            }
        }
      if (page_layout->lpi > 0.0L)
        height = (int)(1.0 / page_layout->lpi * 72.0 * PANGO_SCALE);
      else
        height = line_link->logical_rect.height;
      draw_line_to_page(cr,
                        column_idx,
                        column_y_pos+height,
                        page_layout,
                        line,
                        draw_wrap_character,
                        draw_afterwrap_character);
      column_y_pos += height;
      pango_lines = pango_lines->next;
      prev_line_link = line_link;

      draw_afterwrap_character = draw_wrap_character;
    }
  eject_page(cr);
  return page_idx;
}

void eject_column(cairo_t *cr,
                  double title_height,
                  page_layout_t *page_layout,
                  int column_idx)
{
  double x_pos, y_top, y_bot, total_gutter;

#if 0
  fprintf(stderr, "do_separation_line column_idx = %d %d\n", page_layout->do_separation_line, column_idx);
#endif
  if (!page_layout->do_separation_line)
    return;

  if (page_layout->pango_dir == PANGO_DIRECTION_RTL)
    column_idx = (page_layout->num_columns - column_idx);

  if (column_idx == 1)
    total_gutter = 1.0 * page_layout->gutter_width /2;
  else
    total_gutter = (column_idx - 0.5) * page_layout->gutter_width;
      
  x_pos = page_layout->left_margin
        + page_layout->column_width * column_idx
      + total_gutter;

  y_top = page_layout->top_margin + page_layout->header_height + page_layout->header_sep / 2 + title_height;
  y_bot = page_layout->page_height - page_layout->bottom_margin - page_layout->footer_height;

  cairo_move_to(cr,x_pos, y_top);
  cairo_line_to(cr,x_pos, y_bot);
  cairo_set_line_width(cr, 0.1);
  cairo_stroke(cr);
}

void eject_page(cairo_t *cr)
{
  cairo_show_page(cr);
}

void start_page(cairo_surface_t *surface,
                cairo_t *cr,
                page_layout_t *page_layout)
{
  cairo_identity_matrix(cr);

  if (output_format == FORMAT_POSTSCRIPT)
    cairo_ps_surface_dsc_begin_page_setup (surface);

  if (page_layout->do_landscape)
    {
      if (output_format == FORMAT_POSTSCRIPT)
        {
          cairo_ps_surface_dsc_comment (surface, "%%PageOrientation: Landscape");
          cairo_translate(cr, 0, page_layout->page_width);
          cairo_rotate(cr, -G_PI_2);
        }
    }
  else
    {
      if (output_format == FORMAT_POSTSCRIPT)
        cairo_ps_surface_dsc_comment (surface, "%%PageOrientation: Portrait");
    }
}

void
draw_line_to_page(cairo_t *cr,
                  int column_idx,
                  int column_pos,
                  page_layout_t *page_layout,
                  PangoLayoutLine *line,
                  gboolean draw_wrap_character,
                  gboolean draw_afterwrap_character)
{
  /* Assume square aspect ratio for now */
  double y_pos = page_layout->top_margin
               + page_layout->header_sep
               + column_pos / PANGO_SCALE;
  double x_pos = page_layout->left_margin
               + column_idx * (page_layout->column_width
                               + page_layout->gutter_width);
  PangoRectangle ink_rect, logical_rect;

  /* Do RTL column layout for RTL direction */
  if (page_layout->pango_dir == PANGO_DIRECTION_RTL)
    {
      x_pos = page_layout->left_margin
        + (page_layout->num_columns-1-column_idx)
        * (page_layout->column_width + page_layout->gutter_width);
    }
  
  pango_layout_line_get_extents(line,
                                &ink_rect,
                                &logical_rect);

  if (page_layout->pango_dir == PANGO_DIRECTION_RTL) {
      x_pos += page_layout->column_width  - logical_rect.width / PANGO_SCALE;
  }

  cairo_move_to(cr, x_pos, y_pos);
  pango_cairo_show_layout_line(cr, line);

  if (draw_wrap_character)
    {
      cairo_set_font_face(cr, paps_glyph_face);
      cairo_set_font_size(cr, glyph_font_size);

      if (page_layout->pango_dir == PANGO_DIRECTION_LTR)
        {
          cairo_move_to(cr, x_pos + page_layout->column_width, y_pos);
          cairo_show_text(cr, "R");
        }
      else
        {
          double left_margin = page_layout->left_margin
            + (page_layout->num_columns-1-column_idx)
            * (page_layout->column_width + page_layout->gutter_width);

          cairo_move_to(cr, left_margin, y_pos);
          cairo_show_text(cr, "L");
        }
    }

  if (draw_afterwrap_character)
    {
      cairo_set_font_face(cr, paps_glyph_face);
      cairo_set_font_size(cr, glyph_font_size);

      if (page_layout->pango_dir == PANGO_DIRECTION_LTR)
        {
          double left_margin = page_layout->left_margin
            + (page_layout->num_columns-1-column_idx)
            * (page_layout->column_width + page_layout->gutter_width);

          cairo_move_to(cr, left_margin, y_pos);
          cairo_show_text(cr, "r");
        }
      else
        {
          cairo_move_to(cr, x_pos + page_layout->column_width, y_pos);
          cairo_show_text(cr, "l");
        }
    }
}

/*
 * Provide date string from current locale converted to UTF-8.
 */
char *
get_date(char *date, int maxlen)
{
  time_t t;
  GIConv cvh = NULL;
  GString *inbuf;
  char *ib, *ob, obuffer[BUFSIZE * 6], *bp;
  gsize iblen, oblen;
  static char *date_utf8 = NULL;

  if (date_utf8 == NULL) {
    t = time(NULL);
    strftime(date, maxlen, "%FT%T%z", localtime(&t));

    cvh = g_iconv_open("UTF-8", get_encoding());
    if (cvh == (GIConv)-1) {
      fprintf(stderr, _("%s: Invalid encoding: %s\n"), g_get_prgname(), get_encoding());
      exit(1);
    }

    inbuf = g_string_new(NULL);
    ib = bp = date;
    iblen = strlen(ib);
    ob = bp = obuffer;
    oblen = BUFSIZE * 6 - 1;

    if (g_iconv(cvh, &ib, &iblen, &ob, &oblen) == (gsize)-1) {
      fprintf(stderr, _("%1$s: Error while converting date string from '%2$s' to UTF-8.\n"),
        g_get_prgname(), get_encoding());
      /* Return the unconverted string. */
      g_string_free(inbuf, FALSE);
      g_iconv_close(cvh);
      return date;
    }

    obuffer[BUFSIZE * 6 - 1 - oblen] = 0;
    g_string_append(inbuf, bp);

    date_utf8 = inbuf->str;
    g_string_free(inbuf, FALSE);
    g_iconv_close(cvh);
  }

  return date_utf8;
}

int
draw_page_header_line_to_page(cairo_t         *cr,
                              gboolean         is_footer,
                              page_layout_t   *page_layout,
                              PangoContext    *ctx,
                              int              page,
                              int              num_pages)
{
  PangoLayout *layout = pango_layout_new(ctx);
  PangoLayoutLine *line;
  PangoRectangle ink_rect, logical_rect, pagenum_rect;
  /* Assume square aspect ratio for now */
  double x_pos, y_pos;
  gchar *header, date[256];
  int height;
  gdouble line_pos;

<<<<<<< HEAD
  if(is_footer)
    header = g_strdup_printf("<span font_desc=\"%s\"></span>\n"
				                     "<span font_desc=\"%s\">%d</span>\n"
				                     "<span font_desc=\"%s\"></span>\n"
														 "<span font_desc=\"%s\"></span>",
                             page_layout->header_font_desc,
                             page_layout->header_font_desc,
                             page,
                             page_layout->header_font_desc,
                             page_layout->header_font_desc);
  else
    header = g_strdup_printf("<span font_desc=\"%s\">%s %s</span>\n"
                             "<span font_desc=\"%s\"></span>\n"
                             "<span font_desc=\"%s\">%s</span>\n"
                             "<span font_desc=\"%s\">%d</span>",
                             page_layout->header_font_desc,
                             get_date(date, 255),
                             page_layout->title,
                             page_layout->header_font_desc,
                             page_layout->header_font_desc,
                             "",
                             page_layout->header_font_desc,
                             page);
=======
  /* Reset gravity?? */

  // Three lines:
  //    1. Date
  //    2. Filename (title)
  //    3. Page
  header = g_strdup_printf("<span font_desc=\"%s\">%s</span>\n"
                           "<span font_desc=\"%s\">%s</span>\n"
                           "<span font_desc=\"%s\">%d</span>",
                           page_layout->header_font_desc,
                           get_date(date, 255),
                           page_layout->header_font_desc,
                           page_layout->title,
                           page_layout->header_font_desc,
                           page
                           );
>>>>>>> 7376963e

  pango_layout_set_markup(layout, header, -1);
  g_free(header);

<<<<<<< HEAD
=======
  /* The title is in the center */
  line = pango_layout_get_line(layout, 0);
  pango_layout_line_get_extents(line,
                                &ink_rect,
                                &logical_rect);
  x_pos = page_layout->left_margin;

  height = logical_rect.height / PANGO_SCALE /3.0;

>>>>>>> 7376963e
  /* The header is placed right after the margin */
  if (is_footer)
    {
      y_pos = page_layout->page_height - page_layout->bottom_margin*0.5;
      page_layout->footer_height = height;
    }
  else
    {
      y_pos = page_layout->top_margin + height;
      page_layout->header_height = height;
    }

  /* output a left edge of header/footer */
  line = pango_layout_get_line(layout, 0);
  pango_layout_line_get_extents(line,
                                &ink_rect,
                                &logical_rect);
  x_pos = page_layout->left_margin;
  height = logical_rect.height / PANGO_SCALE /3.0;
  cairo_move_to(cr, x_pos,y_pos);
  pango_cairo_show_layout_line(cr,line);

  /* output a right edge of header/footer */
<<<<<<< HEAD
  line = pango_layout_get_line(layout, 3);
=======
  line = pango_layout_get_line(layout, 1);
>>>>>>> 7376963e
  pango_layout_line_get_extents(line,
                                &ink_rect,
                                &logical_rect);
  pagenum_rect = logical_rect;
  x_pos = page_layout->left_margin + (page_layout->page_width-page_layout->left_margin-page_layout->right_margin)*0.5 - 0.5*logical_rect.width/PANGO_SCALE;
  cairo_move_to(cr, x_pos,y_pos);
  pango_cairo_show_layout_line(cr,line);

<<<<<<< HEAD
  /* output a real center edge of header/footer */
  line = pango_layout_get_line(layout, 1);
  pango_layout_line_get_extents(line,
                                &ink_rect,
                                &logical_rect);
  x_pos = page_layout->left_margin + (page_layout->page_width-page_layout->left_margin-page_layout->right_margin)*0.5 - 0.5*logical_rect.width/PANGO_SCALE;;
  height = logical_rect.height / PANGO_SCALE /3.0;
  cairo_move_to(cr, x_pos,y_pos);
  pango_cairo_show_layout_line(cr,line);

  /* output a "center" of header/footer */
  line = pango_layout_get_line(layout, 2);
  pango_layout_line_get_extents(line,
                                &ink_rect,
                                &logical_rect);
  x_pos = page_layout->page_width - page_layout->right_margin -
      ((logical_rect.width + pagenum_rect.width) / PANGO_SCALE + page_layout->gutter_width);
=======
  /* output a "center" of header/footer */
  line = pango_layout_get_line(layout, 2);
  pango_layout_line_get_extents(line,
                                &ink_rect,
                                &logical_rect);
  x_pos = page_layout->page_width - page_layout->right_margin - (logical_rect.width / PANGO_SCALE );

  //  x_pos = page_layout->page_width - page_layout->right_margin -
  //      ((logical_rect.width + pagenum_rect.width) / PANGO_SCALE + page_layout->gutter_width);
>>>>>>> 7376963e
  cairo_move_to(cr, x_pos,y_pos);
  pango_cairo_show_layout_line(cr,line);

  g_object_unref(layout);

  /* header separator */
<<<<<<< HEAD
  if(!is_footer) {
    line_pos = page_layout->top_margin + page_layout->header_height + page_layout->header_sep / 2;
    cairo_move_to(cr, page_layout->left_margin, line_pos);
    cairo_line_to(cr,page_layout->page_width - page_layout->right_margin, line_pos);
    cairo_set_line_width(cr,0.1); // TBD
    cairo_stroke(cr);
  }
=======
  line_pos = page_layout->top_margin + page_layout->header_height + page_layout->header_sep;
  line_pos += logical_rect.height/2.0/PANGO_SCALE;
  cairo_move_to(cr, page_layout->left_margin, line_pos);
  cairo_line_to(cr,page_layout->page_width - page_layout->right_margin, line_pos);
  cairo_set_line_width(cr,0.1); // TBD
  cairo_stroke(cr);
>>>>>>> 7376963e

  return logical_rect.height;
}<|MERGE_RESOLUTION|>--- conflicted
+++ resolved
@@ -44,16 +44,16 @@
 #if ENABLE_NLS
 #include <libintl.h>
 
-#define	_(str)		gettext(str)
+#define _(str)  gettext(str)
 #ifdef gettext_noop
-#define N_(str)		gettext_noop(str)
+#define N_(str) gettext_noop(str)
 #else
-#define N_(str)		(str)
+#define N_(str) (str)
 #endif
 
-#else	/* NLS is disabled */
-#define _(str)		(str)
-#define N_(str)		(str)
+#else /* NLS is disabled */
+#define _(str)  (str)
+#define N_(str) (str)
 #endif
 
 #define BUFSIZE 1024
@@ -67,12 +67,12 @@
  * Cairo sets limit on the comment line for cairo_ps_surface_dsc_comment() to
  * 255 characters, including the initial percent characters.
  */
-#define	CAIRO_COMMENT_MAX       255
-
-#define	MARGIN_LEFT     36
-#define	MARGIN_RIGHT    36
-#define	MARGIN_TOP      36
-#define	MARGIN_BOTTOM   36
+#define CAIRO_COMMENT_MAX       255
+
+#define MARGIN_LEFT     36
+#define MARGIN_RIGHT    36
+#define MARGIN_TOP      36
+#define MARGIN_BOTTOM   36
 
 
 typedef enum {
@@ -242,7 +242,7 @@
     cairo_fill(cr);
     cairo_restore(cr);
   }
-	else if (ch == 'r' || ch == 'l')
+  else if (ch == 'r' || ch == 'l')
   {
     // A newline sign that I created with MetaPost
     cairo_save(cr);
@@ -251,9 +251,9 @@
       cairo_scale(cr,-1,1);
       // cairo_translate(cr,-120,0);  // Keep glyph protruding to the right.
     }
-		cairo_translate(cr,-0.3,-0.6);
+    cairo_translate(cr,-0.3,-0.6);
     cairo_scale(cr,-0.005,-0.005); // TBD - figure out the scaling.
-		cairo_rotate(cr,-0.7);
+    cairo_rotate(cr,-0.7);
     cairo_translate(cr, 20,-50);
     cairo_move_to(cr, 0, 175);
     cairo_curve_to(cr, 25.69278, 175, 53.912, 177.59557, 71.25053, 158.75053);
@@ -304,7 +304,7 @@
 
 static gboolean
 parse_int (const char *word,
-	   int        *out)
+           int        *out)
 {
   char *end;
   long val;
@@ -330,10 +330,16 @@
 // A local copy of the deprecated pango_parse_enum.
 gboolean
 copy_pango_parse_enum (GType       type,
-		   const char *str,
- 		   int        *value,
-		   gboolean    warn,
-		   char      **possible_values)
+                       const char *str,
+                       int        *value,
+                       gboolean    warn,
+                       char      **possible_values);
+gboolean
+copy_pango_parse_enum (GType       type,
+                       const char *str,
+                       int        *value,
+                       gboolean    warn,
+                       char      **possible_values)
 {
   GEnumClass *class = NULL;
   gboolean ret = TRUE;
@@ -347,34 +353,34 @@
   if (v)
     {
       if (G_LIKELY (value))
-	*value = v->value;
+        *value = v->value;
     }
   else if (!parse_int (str, value))
     {
       ret = FALSE;
       if (G_LIKELY (warn || possible_values))
-	{
-	  int i;
-	  GString *s = g_string_new (NULL);
-
-	  for (i = 0, v = g_enum_get_value (class, i); v;
-	       i++  , v = g_enum_get_value (class, i))
-	    {
-	      if (i)
-		g_string_append_c (s, '/');
-	      g_string_append (s, v->value_nick);
-	    }
-
-	  if (warn)
-	    g_warning ("%s must be one of %s",
-		       G_ENUM_CLASS_TYPE_NAME(class),
-		       s->str);
-
-	  if (possible_values)
-	    *possible_values = s->str;
-
-	  g_string_free (s, possible_values ? FALSE : TRUE);
-	}
+      {
+        int i;
+        GString *s = g_string_new (NULL);
+
+        for (i = 0, v = g_enum_get_value (class, i); v;
+            i++  , v = g_enum_get_value (class, i))
+        {
+          if (i)
+            g_string_append_c (s, '/');
+          g_string_append (s, v->value_nick);
+        }
+
+        if (warn)
+          g_warning ("%s must be one of %s",
+                     G_ENUM_CLASS_TYPE_NAME(class),
+                     s->str);
+
+        if (possible_values)
+          *possible_values = s->str;
+
+        g_string_free (s, possible_values ? FALSE : TRUE);
+      }
     }
 
   g_type_class_unref (class);
@@ -537,7 +543,7 @@
  * Return codeset name of the environment's locale. Use UTF8 by default
  */
 static char*
-get_encoding()
+get_encoding(void)
 {
   static char *encoding = NULL;
 
@@ -934,7 +940,7 @@
   while (1)
     {
       char *ib, *ob, obuffer[BUFSIZE * 6], *bp;
-      gsize iblen, ibleft, oblen;
+      gsize iblen, oblen;
 
       bp = fgets (buffer+inc_seq_bytes, BUFSIZE-inc_seq_bytes-1, file);
       if (inc_seq_bytes)
@@ -1304,22 +1310,17 @@
   LineLink *prev_line_link = NULL;
   int num_pages = -1; // TBD Calculate this in advance!
   int title_height = 0;
+  gboolean draw_afterwrap_character = FALSE;
 
   start_page(surface, cr, page_layout);
 
-<<<<<<< HEAD
-  if (need_header)
-    draw_page_header_line_to_page(cr, FALSE, page_layout, pango_context, page_idx);
-  if (need_footer)
-    draw_page_header_line_to_page(cr, TRUE, page_layout, pango_context, page_idx);
-
-  gboolean draw_afterwrap_character = FALSE;
-=======
   if (need_header) {
       title_height = draw_page_header_line_to_page(cr, FALSE, page_layout, pango_context, page_idx, num_pages);
       column_y_pos = title_height;
   }
->>>>>>> 7376963e
+  if (need_footer)
+    draw_page_header_line_to_page(cr, TRUE, page_layout, pango_context, page_idx, num_pages);
+
   while(pango_lines)
     {
       LineLink *line_link = pango_lines->data;
@@ -1340,17 +1341,12 @@
               page_idx++;
               start_page(surface, cr, page_layout);
 
-<<<<<<< HEAD
-              if (need_header)
-                draw_page_header_line_to_page(cr, FALSE, page_layout, pango_context, page_idx);
-              if (need_footer)
-                draw_page_header_line_to_page(cr, TRUE, page_layout, pango_context, page_idx);
-=======
               if (need_header) {
                 title_height = draw_page_header_line_to_page(cr, FALSE, page_layout, pango_context, page_idx, num_pages);
                 column_y_pos = title_height;
               }
->>>>>>> 7376963e
+              if (need_footer)
+                draw_page_header_line_to_page(cr, TRUE, page_layout, pango_context, page_idx, num_pages);
             }
           else
             {
@@ -1529,7 +1525,8 @@
 /*
  * Provide date string from current locale converted to UTF-8.
  */
-char *
+char* get_date(char *date, int maxlen);
+char*
 get_date(char *date, int maxlen)
 {
   time_t t;
@@ -1592,18 +1589,21 @@
   int height;
   gdouble line_pos;
 
-<<<<<<< HEAD
-  if(is_footer)
+  /* Reset gravity?? */
+  // Four lines: left, real center, "center", right
+  if(is_footer) {
+    // Four lines: 2nd is page
     header = g_strdup_printf("<span font_desc=\"%s\"></span>\n"
-				                     "<span font_desc=\"%s\">%d</span>\n"
-				                     "<span font_desc=\"%s\"></span>\n"
-														 "<span font_desc=\"%s\"></span>",
+                             "<span font_desc=\"%s\">%d</span>\n"
+                             "<span font_desc=\"%s\"></span>\n"
+                             "<span font_desc=\"%s\"></span>",
                              page_layout->header_font_desc,
                              page_layout->header_font_desc,
                              page,
                              page_layout->header_font_desc,
                              page_layout->header_font_desc);
-  else
+  } else {
+    // Four lines: date title, blank, blank, page
     header = g_strdup_printf("<span font_desc=\"%s\">%s %s</span>\n"
                              "<span font_desc=\"%s\"></span>\n"
                              "<span font_desc=\"%s\">%s</span>\n"
@@ -1616,51 +1616,10 @@
                              "",
                              page_layout->header_font_desc,
                              page);
-=======
-  /* Reset gravity?? */
-
-  // Three lines:
-  //    1. Date
-  //    2. Filename (title)
-  //    3. Page
-  header = g_strdup_printf("<span font_desc=\"%s\">%s</span>\n"
-                           "<span font_desc=\"%s\">%s</span>\n"
-                           "<span font_desc=\"%s\">%d</span>",
-                           page_layout->header_font_desc,
-                           get_date(date, 255),
-                           page_layout->header_font_desc,
-                           page_layout->title,
-                           page_layout->header_font_desc,
-                           page
-                           );
->>>>>>> 7376963e
+  }
 
   pango_layout_set_markup(layout, header, -1);
   g_free(header);
-
-<<<<<<< HEAD
-=======
-  /* The title is in the center */
-  line = pango_layout_get_line(layout, 0);
-  pango_layout_line_get_extents(line,
-                                &ink_rect,
-                                &logical_rect);
-  x_pos = page_layout->left_margin;
-
-  height = logical_rect.height / PANGO_SCALE /3.0;
-
->>>>>>> 7376963e
-  /* The header is placed right after the margin */
-  if (is_footer)
-    {
-      y_pos = page_layout->page_height - page_layout->bottom_margin*0.5;
-      page_layout->footer_height = height;
-    }
-  else
-    {
-      y_pos = page_layout->top_margin + height;
-      page_layout->header_height = height;
-    }
 
   /* output a left edge of header/footer */
   line = pango_layout_get_line(layout, 0);
@@ -1669,24 +1628,32 @@
                                 &logical_rect);
   x_pos = page_layout->left_margin;
   height = logical_rect.height / PANGO_SCALE /3.0;
+
+  /* The header is placed right after the margin */
+  if (is_footer)
+    {
+      y_pos = page_layout->page_height - page_layout->bottom_margin*0.5;
+      page_layout->footer_height = height;
+    }
+  else
+    {
+      y_pos = page_layout->top_margin + height;
+      page_layout->header_height = height;
+    }
+
   cairo_move_to(cr, x_pos,y_pos);
   pango_cairo_show_layout_line(cr,line);
 
   /* output a right edge of header/footer */
-<<<<<<< HEAD
   line = pango_layout_get_line(layout, 3);
-=======
-  line = pango_layout_get_line(layout, 1);
->>>>>>> 7376963e
   pango_layout_line_get_extents(line,
                                 &ink_rect,
                                 &logical_rect);
   pagenum_rect = logical_rect;
-  x_pos = page_layout->left_margin + (page_layout->page_width-page_layout->left_margin-page_layout->right_margin)*0.5 - 0.5*logical_rect.width/PANGO_SCALE;
+	x_pos = page_layout->page_width - page_layout->right_margin - (logical_rect.width / PANGO_SCALE );
   cairo_move_to(cr, x_pos,y_pos);
   pango_cairo_show_layout_line(cr,line);
 
-<<<<<<< HEAD
   /* output a real center edge of header/footer */
   line = pango_layout_get_line(layout, 1);
   pango_layout_line_get_extents(line,
@@ -1704,39 +1671,20 @@
                                 &logical_rect);
   x_pos = page_layout->page_width - page_layout->right_margin -
       ((logical_rect.width + pagenum_rect.width) / PANGO_SCALE + page_layout->gutter_width);
-=======
-  /* output a "center" of header/footer */
-  line = pango_layout_get_line(layout, 2);
-  pango_layout_line_get_extents(line,
-                                &ink_rect,
-                                &logical_rect);
-  x_pos = page_layout->page_width - page_layout->right_margin - (logical_rect.width / PANGO_SCALE );
-
-  //  x_pos = page_layout->page_width - page_layout->right_margin -
-  //      ((logical_rect.width + pagenum_rect.width) / PANGO_SCALE + page_layout->gutter_width);
->>>>>>> 7376963e
   cairo_move_to(cr, x_pos,y_pos);
   pango_cairo_show_layout_line(cr,line);
 
   g_object_unref(layout);
 
   /* header separator */
-<<<<<<< HEAD
   if(!is_footer) {
-    line_pos = page_layout->top_margin + page_layout->header_height + page_layout->header_sep / 2;
+    line_pos = page_layout->top_margin + page_layout->header_height + page_layout->header_sep;
+    line_pos += logical_rect.height/2.0/PANGO_SCALE;
     cairo_move_to(cr, page_layout->left_margin, line_pos);
     cairo_line_to(cr,page_layout->page_width - page_layout->right_margin, line_pos);
     cairo_set_line_width(cr,0.1); // TBD
     cairo_stroke(cr);
   }
-=======
-  line_pos = page_layout->top_margin + page_layout->header_height + page_layout->header_sep;
-  line_pos += logical_rect.height/2.0/PANGO_SCALE;
-  cairo_move_to(cr, page_layout->left_margin, line_pos);
-  cairo_line_to(cr,page_layout->page_width - page_layout->right_margin, line_pos);
-  cairo_set_line_width(cr,0.1); // TBD
-  cairo_stroke(cr);
->>>>>>> 7376963e
 
   return logical_rect.height;
 }